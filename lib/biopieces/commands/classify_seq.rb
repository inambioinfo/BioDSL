# >>>>>>>>>>>>>>>>>>>>>>>>>>>>>>>>>>>>>><<<<<<<<<<<<<<<<<<<<<<<<<<<<<<<<<<<<<< #
#                                                                              #
# Copyright (C) 2007-2015 Martin Asser Hansen (mail@maasha.dk).                #
#                                                                              #
# This program is free software; you can redistribute it and/or                #
# modify it under the terms of the GNU General Public License                  #
# as published by the Free Software Foundation; either version 2               #
# of the License, or (at your option) any later version.                       #
#                                                                              #
# This program is distributed in the hope that it will be useful,              #
# but WITHOUT ANY WARRANTY; without even the implied warranty of               #
# MERCHANTABILITY or FITNESS FOR A PARTICULAR PURPOSE.  See the                #
# GNU General Public License for more details.                                 #
#                                                                              #
# You should have received a copy of the GNU General Public License            #
# along with this program; if not, write to the Free Software                  #
# Foundation, Inc., 51 Franklin Street, Fifth Floor, Boston, MA 02110-1301,    #
# USA.                                                                         #
#                                                                              #
# http://www.gnu.org/copyleft/gpl.html                                         #
#                                                                              #
# >>>>>>>>>>>>>>>>>>>>>>>>>>>>>>>>>>>>>><<<<<<<<<<<<<<<<<<<<<<<<<<<<<<<<<<<<<< #
#                                                                              #
# This software is part of the Biopieces framework (www.biopieces.org).        #
#                                                                              #
# >>>>>>>>>>>>>>>>>>>>>>>>>>>>>>>>>>>>>><<<<<<<<<<<<<<<<<<<<<<<<<<<<<<<<<<<<<< #

module BioPieces
  # == Classify sequences in the stream.
  #
  # +classify_seq+ searches sequences in the stream against a pre-indexed
  # (using +index_taxonomy+) database. The database consists a taxonomic tree
  # index and indices for each taxonomic level saved in the following files
  # (here using the prefix "taxonomy"):
  #
  #  * taxonomy_tax_index.dat  - return node for a given node id.
  #  * taxonomy_kmer_index.dat - return list of node ids for a given level
  #                              and kmer.
  #
  # Each sequence is broken down into unique kmers of a given kmer_size
  # overlapping with a given step_size - see +index_taxonomy+. Now, for each
  # taxonomic level, starting from species all nodes for each kmer is looked
  # up in the database. The nodes containing most kmers are considered hits.
  # If there are no hits at a taxonomic level, we move to the next level. Hits
  # are sorted according to how many kmers matched this particular node and a
  # consensus taxonomy string is determined. Hits are also filtered with the
  # following options:
  #
  #  * hits_max  - Include maximally this number of hits in the consensus.
  #  * best_only - Include only the best scoring hits in the consensus.
  #                That is if a hit consists of 344 kmers out of 345
  #                possible, only hits with 344 kmers are included.
  #  * coverage  - Filter hits based on kmer coverage. If a hit contains
  #                fewer kmers than the total amount of kmers x coverage
  #                it will be filtered.
  #  * consensus - For a number of hits accept consensus at a given level
  #                if within this percentage.
  #
  # The output of +classify_seq+ are sequence type records with the
  # additional keys:
  #
  #  * TAXONOMY_HITS - The number of hits used in the consensus.
  #  * TAXONOMY      - The taxonomy string.
  #
  # The consensus is determined from a list of taxonomic strings, i.e. the
  # TAXONOMIC_HITS, and is composed of a consensus for each taxonomic level.
  # E.g. for the kingdom level if 60% of the taxonomic strings indicate
  # 'Bacteria' and the consensus is 50% then the consensus for the kingdom
  # level will be reported as 'Bacteria(60)'. If the name at any level
  # consists of multiple words they are treated independently. E.g if we have
  # three taxonomic strings at the species level with the names:
  #
  #   *  Escherichia coli K-12
  #   *  Escherichia coli sp. AC3432
  #   *  Escherichia coli sp. AC1232
  #
  # The corresponding consensus for that level will be reported as
  # 'Escherichia coli sp.(100/100/66)'. The forth word in the last two
  # taxonomy strings (AC3432 and AC1232) have a consensus below 50% and are
  # ignored.
  #
  # == Usage
  #
  #    classify_seq(<dir: <dir>>[, prefix: <string>[, kmer_size: <uint>
  #                 [, step_size: <uint>[, hits_max: <uint>[, consensus:
  #                 <float>[, coverage: <float>[, best_only: <bool>]]]]]]])
  #
  # === Options
  #
  # * dir:       <dir>    - Directory containing taxonomy files.
  # * prefix:    <string> - Taxonomy files prefix (default="taxonomy").
  # * kmer_size: <uint>   - Kmer size (default=8).
  # * step_size: <uint>   - Step size (default=1).
  # * hits_max:  <uint>   - Maximum hits to include in consensus (default=50).
  # * consensus: <float>  - Consensus cutoff (default=0.51).
  # * coverage:  <float>  - Coverate cutoff (default=0.9).
  # * best_only: <bool>   - Only use best hits for consensus (default=true).
  #
  # == Examples
  #
  # To classify a bunch of OTU sequences in the file +otus.fna+ we do:
  #
  #    BP.new.
  #    read_fasta(input: "otus.fna").
  #    classify_seq(dir: "RDP11_3").
  #    write_table(keys: [:SEQ_NAME, :TAXONOMY_HITS, :TAXONOMY]).
  #    run
  #
  #    OTU_0  1 K#Bacteria(100);P#Proteobacteria(100);C#Gammaproteobacteria...
  #    OTU_1  1 K#Bacteria(100);P#Proteobacteria(100);C#Gammaproteobacteria...
  #    OTU_2  1 K#Bacteria(100);P#Proteobacteria(100);C#Gammaproteobacteria...
  #    OTU_3  1 K#Bacteria(100);P#Proteobacteria(100);C#Gammaproteobacteria...
  #    OTU_4  2 K#Bacteria(100);P#Fusobacteria(100);C#Fusobacteriia(100);O#...
  class ClassifySeq
    require 'biopieces/helpers/options_helper'
    extend OptionsHelper
    include OptionsHelper

    # Check the options and return a lambda for the command.
    #
    # @param [Hash] options Options hash.
    # @option options [String]  :dir       Directory path with indexes.
    # @option options [String]  :prefix    Index prefix.
    # @option options [Integer] :kmer_size Kmer size.
    # @option options [Integer] :step_size Step size.
    # @option options [Integer] :hits_max  Max hits to report per sequence.
    # @option options [Float]   :consensus Taxonomy string consensus percent.
    # @option options [Float]   :coverage  Kmer coverage filter percent.
    # @option options [Boolean] :best_only Flag to report best hit only.
    #
    # @return [Proc] Returns the command lambda.
    def self.lmb(options)
      options_load_rc(options, __method__)
      options_allowed(options, :dir, :prefix, :kmer_size, :step_size, :hits_max,
                      :consensus, :coverage, :best_only)
      options_required(options, :dir)
      options_dirs_exist(options, :dir)
      options_allowed_values(options, best_only: [nil, true, false])

      options[:prefix]    ||= "taxonomy"
      options[:kmer_size] ||= 8
      options[:step_size] ||= 1
      options[:hits_max]  ||= 50
      options[:consensus] ||= 0.51
      options[:coverage]  ||= 0.9
<<<<<<< HEAD
      options[:best_only] = true unless options[:best_only] == false
=======
      options[:best_only] = true if options[:best_only].nil?
>>>>>>> fe22ba78

      run_assertions(options)

      new(options).lmb
    end

    # Check the assertions for numerical options.
    #
    # @param [Hash] options Options hash.
    # @option options [String]  :dir       Directory path with indexes.
    # @option options [String]  :prefix    Index prefix.
    # @option options [Integer] :kmer_size Kmer size.
    # @option options [Integer] :step_size Step size.
    # @option options [Integer] :hits_max  Max hits to report per sequence.
    # @option options [Float]   :consensus Taxonomy string consensus percent.
    # @option options [Float]   :coverage  Kmer coverage filter percent.
    # @option options [Boolean] :best_only Flag to report best hit only.
    def self.run_assertions(options)
      options_assert(options, ':kmer_size > 0')
      options_assert(options, ':kmer_size <= 12')
      options_assert(options, ':step_size > 0')
      options_assert(options, ':step_size <= 12')
      options_assert(options, ':hits_max > 0')
      options_assert(options, ':consensus > 0')
      options_assert(options, ':consensus <= 1')
      options_assert(options, ':coverage > 0')
      options_assert(options, ':coverage <= 1')
    end

    # Constructor for the ClassifySeq class.
    #
    # @param [Hash] options Options hash.
    # @option options [String]  :dir       Directory path with indexes.
    # @option options [String]  :prefix    Index prefix.
    # @option options [Integer] :kmer_size Kmer size.
    # @option options [Integer] :step_size Step size.
    # @option options [Integer] :hits_max  Max hits to report per sequence.
    # @option options [Float]   :consensus Taxonomy string consensus percent.
    # @option options [Float]   :coverage  Kmer coverage filter percent.
    # @option options [Boolean] :best_only Flag to report best hit only.
    #
    # @return [ClassifySeq] Returns an instance of the class.
    def initialize(options)
      @options       = options
      @records_in    = 0
      @records_out   = 0
      @sequences_in  = 0
      @sequences_out = 0

      defaults
    end

    # Return a lambda for the ClassifySeq command.
    #
    # @return [Proc] Returns the command lambda.
    def lmb
      lambda do |input, output, status|
        @sequences_in = 0

        search = BioPieces::Taxonomy::Search.new(@options)

        input.each_with_index do |record, i|
          @records_in += 1

          classify_seq(record, i, search) if record.key? :SEQ

          output << record
          @records_out += 1
        end

        assign_status(status)
      end
    end

    private

    def classify_seq(record, i, search)
      @sequences_in  += 1
      @sequences_out += 1
      seq_name = record[:SEQ_NAME] || i.to_s

      result = search.execute(BioPieces::Seq.new(seq_name: seq_name,
                                                 seq: record[:SEQ]))

      record[:TAXONOMY]      = result.taxonomy
      record[:TAXONOMY_HITS] = result.hits
      record[:RECORD_TYPE]   = 'taxonomy'
    end

    # Set default options.
    def defaults
      @options[:prefix]    ||= 'taxonomy'
      @options[:kmer_size] ||= 8
      @options[:step_size] ||= 1
      @options[:hits_max]  ||= 50
      @options[:consensus] ||= 0.51
      @options[:coverage]  ||= 0.9
      @options[:best_only] ||= true
    end

    # Assign all stats to the status hash.
    #
    # @param status [Hash] Status hash.
    def assign_status(status)
      status[:records_in]    = @records_in
      status[:records_out]   = @records_out
      status[:sequences_in]  = @sequences_in
      status[:sequences_out] = @sequences_out
    end
  end
end<|MERGE_RESOLUTION|>--- conflicted
+++ resolved
@@ -143,11 +143,7 @@
       options[:hits_max]  ||= 50
       options[:consensus] ||= 0.51
       options[:coverage]  ||= 0.9
-<<<<<<< HEAD
-      options[:best_only] = true unless options[:best_only] == false
-=======
       options[:best_only] = true if options[:best_only].nil?
->>>>>>> fe22ba78
 
       run_assertions(options)
 
