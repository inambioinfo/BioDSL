# >>>>>>>>>>>>>>>>>>>>>>>>>>>>>>>>>>>>>><<<<<<<<<<<<<<<<<<<<<<<<<<<<<<<<<<<<<< #
#                                                                              #
# Copyright (C) 2007-2015 Martin Asser Hansen (mail@maasha.dk).                #
#                                                                              #
# This program is free software; you can redistribute it and/or                #
# modify it under the terms of the GNU General Public License                  #
# as published by the Free Software Foundation; either version 2               #
# of the License, or (at your option) any later version.                       #
#                                                                              #
# This program is distributed in the hope that it will be useful,              #
# but WITHOUT ANY WARRANTY; without even the implied warranty of               #
# MERCHANTABILITY or FITNESS FOR A PARTICULAR PURPOSE.  See the                #
# GNU General Public License for more details.                                 #
#                                                                              #
# You should have received a copy of the GNU General Public License            #
# along with this program; if not, write to the Free Software                  #
# Foundation, Inc., 51 Franklin Street, Fifth Floor, Boston, MA 02110-1301,    #
# USA.                                                                         #
#                                                                              #
# http://www.gnu.org/copyleft/gpl.html                                         #
#                                                                              #
# >>>>>>>>>>>>>>>>>>>>>>>>>>>>>>>>>>>>>><<<<<<<<<<<<<<<<<<<<<<<<<<<<<<<<<<<<<< #
#                                                                              #
# This software is part of the Biopieces framework (www.biopieces.org).        #
#                                                                              #
# >>>>>>>>>>>>>>>>>>>>>>>>>>>>>>>>>>>>>><<<<<<<<<<<<<<<<<<<<<<<<<<<<<<<<<<<<<< #

module BioPieces
  # == Classify sequences in the stream.
  #
  # +classify_seq+ searches sequences in the stream against a pre-indexed
  # (using +index_taxonomy+) database. The database consists a taxonomic tree
  # index and indices for each taxonomic level saved in the following files
  # (here using the prefix "taxonomy"):
  #
  #  * taxonomy_tax_index.dat  - return node for a given node id.
  #  * taxonomy_kmer_index.dat - return list of node ids for a given level
  #                              and kmer.
  #
  # Each sequence is broken down into unique kmers of a given kmer_size
  # overlapping with a given step_size - see +index_taxonomy+. Now, for each
  # taxonomic level, starting from species all nodes for each kmer is looked
  # up in the database. The nodes containing most kmers are considered hits.
  # If there are no hits at a taxonomic level, we move to the next level. Hits
  # are sorted according to how many kmers matched this particular node and a
  # consensus taxonomy string is determined. Hits are also filtered with the
  # following options:
  #
  #  * hits_max  - Include maximally this number of hits in the consensus.
  #  * best_only - Include only the best scoring hits in the consensus.
  #                That is if a hit consists of 344 kmers out of 345
  #                possible, only hits with 344 kmers are included.
  #  * coverage  - Filter hits based on kmer coverage. If a hit contains
  #                fewer kmers than the total amount of kmers x coverage
  #                it will be filtered.
  #  * consensus - For a number of hits accept consensus at a given level
  #                if within this percentage.
  #
  # The output of +classify_seq+ are sequence type records with the
  # additional keys:
  #
  #  * TAXONOMY_HITS - The number of hits used in the consensus.
  #  * TAXONOMY      - The taxonomy string.
  #
  # The consensus is determined from a list of taxonomic strings, i.e. the
  # TAXONOMIC_HITS, and is composed of a consensus for each taxonomic level.
  # E.g. for the kingdom level if 60% of the taxonomic strings indicate
  # 'Bacteria' and the consensus is 50% then the consensus for the kingdom
  # level will be reported as 'Bacteria(60)'. If the name at any level
  # consists of multiple words they are treated independently. E.g if we have
  # three taxonomic strings at the species level with the names:
  #
  #   *  Escherichia coli K-12
  #   *  Escherichia coli sp. AC3432
  #   *  Escherichia coli sp. AC1232
  #
  # The corresponding consensus for that level will be reported as
  # 'Escherichia coli sp.(100/100/66)'. The forth word in the last two
  # taxonomy strings (AC3432 and AC1232) have a consensus below 50% and are
  # ignored.
  #
  # == Usage
  #
  #    classify_seq(<dir: <dir>>[, prefix: <string>[, kmer_size: <uint>
  #                 [, step_size: <uint>[, hits_max: <uint>[, consensus:
  #                 <float>[, coverage: <float>[, best_only: <bool>]]]]]]])
  #
  # === Options
  #
  # * dir:       <dir>    - Directory containing taxonomy files.
  # * prefix:    <string> - Taxonomy files prefix (default="taxonomy").
  # * kmer_size: <uint>   - Kmer size (default=8).
  # * step_size: <uint>   - Step size (default=1).
  # * hits_max:  <uint>   - Maximum hits to include in consensus (default=50).
  # * consensus: <float>  - Consensus cutoff (default=0.51).
  # * coverage:  <float>  - Coverate cutoff (default=0.9).
  # * best_only: <bool>   - Only use best hits for consensus (default=true).
  #
  # == Examples
  #
  # To classify a bunch of OTU sequences in the file +otus.fna+ we do:
  #
  #    BP.new.
  #    read_fasta(input: "otus.fna").
  #    classify_seq(dir: "RDP11_3").
  #    write_table(keys: [:SEQ_NAME, :TAXONOMY_HITS, :TAXONOMY]).
  #    run
  #
  #    OTU_0  1 K#Bacteria(100);P#Proteobacteria(100);C#Gammaproteobacteria...
  #    OTU_1  1 K#Bacteria(100);P#Proteobacteria(100);C#Gammaproteobacteria...
  #    OTU_2  1 K#Bacteria(100);P#Proteobacteria(100);C#Gammaproteobacteria...
  #    OTU_3  1 K#Bacteria(100);P#Proteobacteria(100);C#Gammaproteobacteria...
  #    OTU_4  2 K#Bacteria(100);P#Fusobacteria(100);C#Fusobacteriia(100);O#...
  class ClassifySeq
    require 'biopieces/helpers/options_helper'
    extend OptionsHelper
    include OptionsHelper

    # Check the options and return a lambda for the command.
    #
    # @param [Hash] options Options hash.
    # @option options [String]  :dir       Directory path with indexes.
    # @option options [String]  :prefix    Index prefix.
    # @option options [Integer] :kmer_size Kmer size.
    # @option options [Integer] :step_size Step size.
    # @option options [Integer] :hits_max  Max hits to report per sequence.
    # @option options [Float]   :consensus Taxonomy string consensus percent.
    # @option options [Float]   :coverage  Kmer coverage filter percent.
    # @option options [Boolean] :best_only Flag to report best hit only.
    #
    # @return [Proc] Returns the command lambda.
    def self.lmb(options)
      options_load_rc(options, __method__)
      options_allowed(options, :dir, :prefix, :kmer_size, :step_size, :hits_max,
                      :consensus, :coverage, :best_only)
      options_required(options, :dir)
      options_dirs_exist(options, :dir)
      options_allowed_values(options, best_only: [nil, true, false])
<<<<<<< HEAD
      options_assert(options, ":kmer_size > 0")
      options_assert(options, ":kmer_size <= 12")
      options_assert(options, ":step_size > 0")
      options_assert(options, ":step_size <= 12")
      options_assert(options, ":hits_max > 0")
      options_assert(options, ":consensus > 0")
      options_assert(options, ":consensus <= 1")
      options_assert(options, ":coverage > 0")
      options_assert(options, ":coverage <= 1")
     
      options[:prefix]    ||= "taxonomy"
      options[:kmer_size] ||= 8
      options[:step_size] ||= 1
      options[:hits_max]  ||= 50
      options[:consensus] ||= 0.51
      options[:coverage]  ||= 0.9
      options[:best_only] = true unless options[:best_only] == false

      lmb = lambda do |input, output, status|
        status[:sequences_in]  = 0

        status_track(status) do
          search = BioPieces::Taxonomy::Search.new(options)

          input.each_with_index do |record, i|
            status[:records_in] += 1

            if record[:SEQ]
              status[:sequences_in] += 1
              seq_name = record[:SEQ_NAME] || i.to_s

              result = search.execute(BioPieces::Seq.new(seq_name: seq_name, seq: record[:SEQ]))

              record[:TAXONOMY]      = result.taxonomy
              record[:TAXONOMY_HITS] = result.hits
              record[:RECORD_TYPE]   = "taxonomy"
            end

            output << record
            status[:records_out] += 1
          end
=======

      run_assertions(options)

      new(options).lmb
    end

    # Check the assertions for numerical options.
    #
    # @param [Hash] options Options hash.
    # @option options [String]  :dir       Directory path with indexes.
    # @option options [String]  :prefix    Index prefix.
    # @option options [Integer] :kmer_size Kmer size.
    # @option options [Integer] :step_size Step size.
    # @option options [Integer] :hits_max  Max hits to report per sequence.
    # @option options [Float]   :consensus Taxonomy string consensus percent.
    # @option options [Float]   :coverage  Kmer coverage filter percent.
    # @option options [Boolean] :best_only Flag to report best hit only.
    def self.run_assertions(options)
      options_assert(options, ':kmer_size > 0')
      options_assert(options, ':kmer_size <= 12')
      options_assert(options, ':step_size > 0')
      options_assert(options, ':step_size <= 12')
      options_assert(options, ':hits_max > 0')
      options_assert(options, ':consensus > 0')
      options_assert(options, ':consensus <= 1')
      options_assert(options, ':coverage > 0')
      options_assert(options, ':coverage <= 1')
    end

    # Constructor for the ClassifySeq class.
    #
    # @param [Hash] options Options hash.
    # @option options [String]  :dir       Directory path with indexes.
    # @option options [String]  :prefix    Index prefix.
    # @option options [Integer] :kmer_size Kmer size.
    # @option options [Integer] :step_size Step size.
    # @option options [Integer] :hits_max  Max hits to report per sequence.
    # @option options [Float]   :consensus Taxonomy string consensus percent.
    # @option options [Float]   :coverage  Kmer coverage filter percent.
    # @option options [Boolean] :best_only Flag to report best hit only.
    #
    # @return [ClassifySeq] Returns an instance of the class.
    def initialize(options)
      @options       = options
      @records_in    = 0
      @records_out   = 0
      @sequences_in  = 0
      @sequences_out = 0

      defaults
    end

    # Return a lambda for the ClassifySeq command.
    #
    # @return [Proc] Returns the command lambda.
    def lmb
      lambda do |input, output, status|
        @sequences_in = 0

        search = BioPieces::Taxonomy::Search.new(@options)

        input.each_with_index do |record, i|
          @records_in += 1

          classify_seq(record, i, search) if record.key? :SEQ

          output << record
          @records_out += 1
>>>>>>> 84855351
        end

        assign_status(status)
      end
    end

    private

    def classify_seq(record, i, search)
      @sequences_in  += 1
      @sequences_out += 1
      seq_name = record[:SEQ_NAME] || i.to_s

      result = search.execute(BioPieces::Seq.new(seq_name: seq_name,
                                                 seq: record[:SEQ]))

      record[:TAXONOMY]      = result.taxonomy
      record[:TAXONOMY_HITS] = result.hits
      record[:RECORD_TYPE]   = 'taxonomy'
    end

    # Set default options.
    def defaults
      @options[:prefix]    ||= 'taxonomy'
      @options[:kmer_size] ||= 8
      @options[:step_size] ||= 1
      @options[:hits_max]  ||= 50
      @options[:consensus] ||= 0.51
      @options[:coverage]  ||= 0.9
      @options[:best_only] ||= true
    end

    # Assign all stats to the status hash.
    #
    # @param status [Hash] Status hash.
    def assign_status(status)
      status[:records_in]    = @records_in
      status[:records_out]   = @records_out
      status[:sequences_in]  = @sequences_in
      status[:sequences_out] = @sequences_out
    end
  end
end<|MERGE_RESOLUTION|>--- conflicted
+++ resolved
@@ -136,17 +136,7 @@
       options_required(options, :dir)
       options_dirs_exist(options, :dir)
       options_allowed_values(options, best_only: [nil, true, false])
-<<<<<<< HEAD
-      options_assert(options, ":kmer_size > 0")
-      options_assert(options, ":kmer_size <= 12")
-      options_assert(options, ":step_size > 0")
-      options_assert(options, ":step_size <= 12")
-      options_assert(options, ":hits_max > 0")
-      options_assert(options, ":consensus > 0")
-      options_assert(options, ":consensus <= 1")
-      options_assert(options, ":coverage > 0")
-      options_assert(options, ":coverage <= 1")
-     
+
       options[:prefix]    ||= "taxonomy"
       options[:kmer_size] ||= 8
       options[:step_size] ||= 1
@@ -154,31 +144,6 @@
       options[:consensus] ||= 0.51
       options[:coverage]  ||= 0.9
       options[:best_only] = true unless options[:best_only] == false
-
-      lmb = lambda do |input, output, status|
-        status[:sequences_in]  = 0
-
-        status_track(status) do
-          search = BioPieces::Taxonomy::Search.new(options)
-
-          input.each_with_index do |record, i|
-            status[:records_in] += 1
-
-            if record[:SEQ]
-              status[:sequences_in] += 1
-              seq_name = record[:SEQ_NAME] || i.to_s
-
-              result = search.execute(BioPieces::Seq.new(seq_name: seq_name, seq: record[:SEQ]))
-
-              record[:TAXONOMY]      = result.taxonomy
-              record[:TAXONOMY_HITS] = result.hits
-              record[:RECORD_TYPE]   = "taxonomy"
-            end
-
-            output << record
-            status[:records_out] += 1
-          end
-=======
 
       run_assertions(options)
 
@@ -247,7 +212,6 @@
 
           output << record
           @records_out += 1
->>>>>>> 84855351
         end
 
         assign_status(status)
